--- conflicted
+++ resolved
@@ -13,12 +13,9 @@
     const val RabbitMQ = "5.16.0"
     const val Jms = "2.0.1"
     const val ActiveMQArtemis = "2.27.0"
-<<<<<<< HEAD
     const val R2dbc = "1.0.0.RELEASE"
-=======
     const val Azure = "12.6.0"
     const val PostgreSQLJDBC = "42.5.1"
->>>>>>> 07207770
 
     const val Kotest = "5.5.3"
 }