import org.gradle.kotlin.dsl.DependencyHandlerScope

object Dependencies {
    val DependencyHandlerScope.RiverCore
        get() = project(mapOf("path" to ":core"))

    val DependencyHandlerScope.AwsHttp11Spi
        get() = project(mapOf("path" to ":connectors:aws:java-11-http-spi"))

    val DependencyHandlerScope.Http
        get() = project(mapOf("path" to ":utils:http"))

    val DependencyHandlerScope.Pool
        get() = project(mapOf("path" to ":utils:pool"))

    val Coroutines =
        listOf(
            "core",
            "reactive",
            "jdk8",
            "jdk9"
        ).map {
            "org.jetbrains.kotlinx:kotlinx-coroutines-$it:${Version.Coroutine}"
        }

    val Kotlin =
        listOf("kotlin-stdlib-jdk8")
            .map { "org.jetbrains.kotlin:$it" }

    val KotlinReflect = "org.jetbrains.kotlin:kotlin-reflect"

    val Slf4j = "org.slf4j:slf4j-api:${Version.Slf4j}"

    val Common: List<String> = Kotlin + Coroutines + Slf4j

    object Aws {
        val HttpClientSpi = "software.amazon.awssdk:http-client-spi:${Version.AwsSdk}"
        val Sqs = "software.amazon.awssdk:sqs:${Version.AwsSdk}"
        val Sns = "software.amazon.awssdk:sns:${Version.AwsSdk}"
        val S3 = "software.amazon.awssdk:s3:${Version.AwsSdk}"
        val SesV2 = "software.amazon.awssdk:sesv2:${Version.AwsSdk}"
        val Lambda = "software.amazon.awssdk:lambda:${Version.AwsSdk}"
    }

    val CommonsNet = "commons-net:commons-net:${Version.CommonsNet}"

    val Twilio = "com.twilio.sdk:twilio:${Version.Twilio}"

    val Jackson = "com.fasterxml.jackson.module:jackson-module-kotlin:${Version.Jackson}"

    val Elasticsearch = "co.elastic.clients:elasticsearch-java:${Version.Elasticsearch}"

    val Amqp = "com.rabbitmq:amqp-client:${Version.RabbitMQ}"

    object Jms {
        val Api = "javax.jms:javax.jms-api:${Version.Jms}"
        val ArtemisClient = "org.apache.activemq:artemis-jms-client:${Version.ActiveMQArtemis}"
        val ArtemisServer = "org.apache.activemq:artemis-server:${Version.ActiveMQArtemis}"
    }

<<<<<<< HEAD
    object R2dbc {
        val spi = "io.r2dbc:r2dbc-spi:${Version.R2dbc}"
        val h2 = "io.r2dbc:r2dbc-h2:${Version.R2dbc}"
    }
=======
    object Azure {
        val QueueStorage = "com.azure:azure-storage-queue:${Version.Azure}"
    }

    object Kotest {
        val JUnit5 = "io.kotest:kotest-runner-junit5:${Version.Kotest}"
    }

    val PostgreSQLJDBC = "org.postgresql:postgresql:${Version.PostgreSQLJDBC}"

    val CommonTest = listOf(Kotest.JUnit5)
>>>>>>> 07207770
}<|MERGE_RESOLUTION|>--- conflicted
+++ resolved
@@ -58,12 +58,11 @@
         val ArtemisServer = "org.apache.activemq:artemis-server:${Version.ActiveMQArtemis}"
     }
 
-<<<<<<< HEAD
     object R2dbc {
         val spi = "io.r2dbc:r2dbc-spi:${Version.R2dbc}"
         val h2 = "io.r2dbc:r2dbc-h2:${Version.R2dbc}"
     }
-=======
+
     object Azure {
         val QueueStorage = "com.azure:azure-storage-queue:${Version.Azure}"
     }
@@ -75,5 +74,4 @@
     val PostgreSQLJDBC = "org.postgresql:postgresql:${Version.PostgreSQLJDBC}"
 
     val CommonTest = listOf(Kotest.JUnit5)
->>>>>>> 07207770
 }