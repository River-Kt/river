import org.gradle.kotlin.dsl.DependencyHandlerScope

object Dependencies {
    val DependencyHandlerScope.RiverCore
        get() = project(mapOf("path" to ":core"))

    val DependencyHandlerScope.AwsCommon
        get() = project(mapOf("path" to ":connectors:aws:common"))

    val DependencyHandlerScope.Http
        get() = project(mapOf("path" to ":utils:http"))

    val DependencyHandlerScope.Pool
        get() = project(mapOf("path" to ":utils:pool"))

    val Kotlin =
        listOf("kotlin-stdlib-jdk8")
            .map { "org.jetbrains.kotlin:$it" }

    val Slf4j = "org.slf4j:slf4j-api:${Version.Slf4j}"

    val Coroutines =
        listOf(
            "core",
            "reactive",
            "jdk8",
            "jdk9"
        ).map {
            "org.jetbrains.kotlinx:kotlinx-coroutines-$it:${Version.Coroutine}"
        }

    object Aws {
        val Sqs = "software.amazon.awssdk:sqs:${Version.AwsSdk}"
        val Sns = "software.amazon.awssdk:sns:${Version.AwsSdk}"
        val S3 = "software.amazon.awssdk:s3:${Version.AwsSdk}"
        val SesV2 = "software.amazon.awssdk:sesv2:${Version.AwsSdk}"
        val Lambda = "software.amazon.awssdk:lambda:${Version.AwsSdk}"
    }

    val CommonsNet = "commons-net:commons-net:${Version.CommonsNet}"

    val Twilio = "com.twilio.sdk:twilio:${Version.Twilio}"

    val Jackson = "com.fasterxml.jackson.module:jackson-module-kotlin:${Version.Jackson}"

    val Elasticsearch = "co.elastic.clients:elasticsearch-java:${Version.Elasticsearch}"

    val Amqp = "com.rabbitmq:amqp-client:${Version.RabbitMQ}"
<<<<<<< HEAD

    object Jms {
        val Api = "javax.jms:javax.jms-api:${Version.Jms}"
        val ArtemisClient = "org.apache.activemq:artemis-jms-client:${Version.ActiveMQArtemis}"
        val ArtemisServer = "org.apache.activemq:artemis-server:${Version.ActiveMQArtemis}"
=======
    object R2dbc {
        val spi = "io.r2dbc:r2dbc-spi:${Version.R2dbc}"
        val h2 = "io.r2dbc:r2dbc-h2:${Version.R2dbc}"
>>>>>>> cfff8a86
    }
}<|MERGE_RESOLUTION|>--- conflicted
+++ resolved
@@ -46,16 +46,15 @@
     val Elasticsearch = "co.elastic.clients:elasticsearch-java:${Version.Elasticsearch}"
 
     val Amqp = "com.rabbitmq:amqp-client:${Version.RabbitMQ}"
-<<<<<<< HEAD
 
     object Jms {
         val Api = "javax.jms:javax.jms-api:${Version.Jms}"
         val ArtemisClient = "org.apache.activemq:artemis-jms-client:${Version.ActiveMQArtemis}"
         val ArtemisServer = "org.apache.activemq:artemis-server:${Version.ActiveMQArtemis}"
-=======
+    }
+
     object R2dbc {
         val spi = "io.r2dbc:r2dbc-spi:${Version.R2dbc}"
         val h2 = "io.r2dbc:r2dbc-h2:${Version.R2dbc}"
->>>>>>> cfff8a86
     }
 }